--- conflicted
+++ resolved
@@ -102,13 +102,8 @@
 
       doc = Hash.new
       doc[:kind] = xml_xpath(child, "Kind")
-<<<<<<< HEAD
-
-      # Only handle declarations
-=======
       
       # Only handle declarations, since sourcekitten will also output references and other kinds
->>>>>>> f91380a2
       next unless doc[:kind] =~ /^source\.lang\.swift\.decl\..*/
 
       doc[:kindName] = kinds[doc[:kind]]
@@ -138,13 +133,8 @@
     end
 
     # docs are flat at this point. let's unflatten them
-<<<<<<< HEAD
-    rootToChildSortedDocs = docs.sort { |doc1, doc2| doc1[:usr].length <=> doc2[:usr].length }
-
-=======
     rootToChildSortedDocs = docs.sort_by { |doc| doc[:usr].length }
     
->>>>>>> f91380a2
     docs = []
     rootToChildSortedDocs.each { |doc| make_doc_hierarchy(docs, doc) }
     docs = sort_docs_by_line(docs)
