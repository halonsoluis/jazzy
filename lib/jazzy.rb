--- conflicted
+++ resolved
@@ -1,4 +1,3 @@
-<<<<<<< HEAD
 require 'mustache'
 require 'redcarpet'
 require 'nokogiri'
@@ -11,6 +10,7 @@
 require 'jazzy/doc.rb'
 require 'jazzy/jazzy_markdown.rb'
 require 'jazzy/config'
+require 'jazzy/xml_helper'
 
 # XML Helpers
 
@@ -24,20 +24,6 @@
 def xml_xpath(node, xpath)
   node.xpath(xpath).text if node.xpath(xpath).text.length > 0
 end
-=======
-require "mustache"
-require "redcarpet"
-require "json"
-require "date"
-require "uri"
-require "active_support/inflector"
-require "fileutils"
-require "jazzy/gem_version.rb"
-require "jazzy/doc.rb"
-require "jazzy/jazzy_markdown.rb"
-require 'jazzy/config'
-require 'jazzy/xml_helper'
->>>>>>> 13da2aba
 
 # Return USR after first digit to get the part that is common to all child
 # elements of this type
@@ -107,23 +93,15 @@
 # This module interacts with the sourcekitten command-line executable
 module Jazzy
   module SourceKitten
-<<<<<<< HEAD
     # Run sourcekitten with given arguments and return combined
     # STDOUT+STDERR output
     def self.run_source_kitten(arguments)
       bin_path = File.expand_path(File.join(File.dirname(__FILE__), '../bin'))
       `#{bin_path}/sourcekitten #{(arguments).join(' ')} 2>&1  `
-=======
-    # Run sourcekitten with given arguments and return combined STDOUT+STDERR output
-    def self.runSourceKitten(arguments)
-      bin_path = File.expand_path(File.join(File.dirname(__FILE__), "../bin"))
-      `#{bin_path}/sourcekitten #{(arguments).join(" ")} 2>&1`
->>>>>>> 13da2aba
     end
 
     # Parse sourcekitten STDOUT+STDERR output as XML
     # @return [Hash] structured docs
-<<<<<<< HEAD
     def self.parse(source_kitten_output)
       xml = Nokogiri::XML(source_kitten_output)
       # Mutable array of docs
@@ -161,41 +139,6 @@
             discussion: Jazzy.markdown.render(
                 xml_xpath(parameter_el, 'Discussion'),
               ),
-=======
-    def self.parse(sourceKittenOutput)
-      xml = Nokogiri::XML(sourceKittenOutput)
-      # Mutable array of docs
-      docs = []
-      xml.root.element_children.each do |child|
-        next if child.name == "Section" # Skip sections
-
-        doc = Hash.new
-        doc[:kind] = XMLHelper.xpath(child, "Kind")
-
-        # Only handle declarations, since sourcekitten will also output references and other kinds
-        next unless doc[:kind] =~ /^source\.lang\.swift\.decl\..*/
-
-        doc[:kindName] = kinds[doc[:kind]]
-        if doc[:kindName] == nil
-          raise "Please file an issue on https://github.com/realm/jazzy/issues about adding support for " + doc[:kind]
-        end
-        doc[:kindNamePlural] = kinds[doc[:kind]].pluralize
-        doc[:file] = XMLHelper.attribute(child, "file")
-        doc[:line] = XMLHelper.attribute(child, "line").to_i
-        doc[:column] = XMLHelper.attribute(child, "column").to_i
-        doc[:usr] = XMLHelper.xpath(child, "USR")
-        doc[:name] = XMLHelper.xpath(child, "Name")
-        doc[:declaration] = XMLHelper.xpath(child, "Declaration")
-        doc[:abstract] = XMLHelper.xpath(child, "Abstract")
-        doc[:discussion] = XMLHelper.xpath(child, "Discussion")
-        doc[:return] = XMLHelper.xpath(child, "ResultDiscussion")
-        doc[:children] = []
-        parameters = []
-        child.xpath("Parameters/Parameter").each do |parameter_el|
-          parameters << {
-            :name => XMLHelper.xpath(parameter_el, "Name"),
-            :discussion => $markdown.render(XMLHelper.xpath(parameter_el, "Discussion"))
->>>>>>> 13da2aba
           }
         end
         doc[:parameters] = parameters if parameters
@@ -203,17 +146,10 @@
       end
 
       # docs are flat at this point. let's unflatten them
-<<<<<<< HEAD
       root_to_child_sorted_docs = docs.sort_by { |doc| doc[:usr].length }
 
       docs = []
       root_to_child_sorted_docs.each { |doc| make_doc_hierarchy(docs, doc) }
-=======
-      rootToChildSortedDocs = docs.sort_by { |doc| doc[:usr].length }
-
-      docs = []
-      rootToChildSortedDocs.each { |doc| make_doc_hierarchy(docs, doc) }
->>>>>>> 13da2aba
       docs = sort_docs_by_line(docs)
       kinds.keys.each do |kind|
         docs = group_docs(docs, kind)
@@ -268,34 +204,18 @@
   structure
 end
 
-<<<<<<< HEAD
 module Jazzy
   # This module handles HTML generation, file writing, asset copying, 
   # and generally building docs given sourcekitten output
   module DocBuilder
+    # Build documentation from the given options
+    # @param [Config] options
     def self.build(options)
       if options.sourcekitten_sourcefile
         file = File.open(options.sourcekitten_sourcefile)
         file_contents = file.read
         file.close
         build_docs_for_source_kitten_output(file_contents, options)
-=======
-# This module handles HTML generation, file writing, asset copying, and generally building docs given sourcekitten output
-module Jazzy::DocBuilder
-  # Build documentation from the given options
-  # @param [Config] options
-  def self.build(options)
-    if options.sourcekitten_sourcefile
-      file = File.open(options.sourcekitten_sourcefile)
-      fileContents = file.read
-      file.close
-      buildDocsForSourceKittenOutput(fileContents, options)
-    else
-      sourcekittenOutput = Jazzy::SourceKitten.runSourceKitten(options.xcodebuild_arguments)
-      sourcekittenExitCode = $?.exitstatus
-      if sourcekittenExitCode == 0
-        buildDocsForSourceKittenOutput(sourcekittenOutput, options)
->>>>>>> 13da2aba
       else
         source_kitten_output = Jazzy::SourceKitten.run_source_kitten(options.xcodebuild_arguments)
         source_kitten_exit_code = $?.exitstatus
@@ -309,7 +229,6 @@
       end
     end
 
-<<<<<<< HEAD
     # Build & write HTML docs to disk from structured docs array
     # @param [String] output_dir Root directory to write docs
     # @param [Array] docs Array of structured docs
@@ -327,23 +246,6 @@
         if doc[:name] != 'index'
           Jazzy::DocBuilder.build_docs(File.join(output_dir, doc[:name]), doc[:children], options, depth + 1, doc_structure)
         end
-=======
-  # Build & write HTML docs to disk from structured docs array
-  # @param [String] outputDir Root directory to write docs
-  # @param [Array] docs Array of structured docs
-  # @param [Config] options Build options
-  # @param [Integer] depth Number of parents. Used to calculate path_to_root for web.
-  # @param [Array] doc_structure @see #doc_structure_for_docs
-  def self.buildDocs(outputDir, docs, options, depth, doc_structure)
-    docs.each do |doc|
-      next if doc[:name] != "index" && doc[:children].count == 0
-      prepare_output_dir(outputDir, false)
-      path = File.join(outputDir, "#{doc[:name]}.html")
-      path_to_root = ['../'].cycle(depth).to_a.join("")
-      File.open(path, "w") { |file| file.write(Jazzy::DocBuilder.document(options, doc, path_to_root, doc_structure)) }
-      if doc[:name] != "index"
-        Jazzy::DocBuilder.buildDocs(File.join(outputDir, doc[:name]), doc[:children], options, depth + 1, doc_structure)
->>>>>>> 13da2aba
       end
     end
 
